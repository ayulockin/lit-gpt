<<<<<<< HEAD
import os
import json
import sys
import time
import wandb
import warnings
=======
# Copyright Lightning AI. Licensed under the Apache License 2.0, see LICENSE file.

import json
import sys
>>>>>>> 93b0dc75
from pathlib import Path
from typing import Dict, List, Literal, Optional

import lightning as L
import torch
from lightning.fabric.plugins import BitsandbytesPrecision
from lm_eval import base, evaluator, tasks
from lm_eval.base import BaseLM

# support running without installing as a package
wd = Path(__file__).parent.parent.resolve()
sys.path.append(str(wd))

from generate.base import generate
from lit_gpt import GPT, Config, Tokenizer
from lit_gpt.utils import check_valid_checkpoint_dir, get_default_supported_precision, load_checkpoint


class EvalHarnessBase(BaseLM):
    # Credits:
    # https://github.com/EleutherAI/gpt-neox/blob/main/eval_tasks/eval_adapter.py
    def __init__(self, fabric: L.Fabric, model: GPT, tokenizer: Tokenizer, batch_size: int):
        super().__init__()
        self.fabric = fabric
        self.model = model
        self.tokenizer = tokenizer
        self.batch_size_per_gpu = batch_size
        with fabric.init_tensor():
            model.set_kv_cache(batch_size=batch_size)

    @classmethod
    def create_from_arg_string(cls, arg_string, additional_config=None):
        kwargs = {el.split("=")[0]: el.split("=")[1] for el in arg_string.split(",")}
        return cls(**kwargs, **additional_config)

    @property
    def eot_token_id(self):
        # we use EOT because end of *text* is more accurate for what we're doing than end of *sentence*
        return self.tokenizer.eos_id

    @property
    def max_length(self):
        return self.model.max_seq_length

    @property
    def vocab_size(self):
        return self.tokenizer.vocab_size

    @property
    def max_gen_toks(self):
        return 256

    @property
    def batch_size(self):
        return self.batch_size_per_gpu * self.fabric.world_size

    @property
    def device(self):
        return self.fabric.device

    def tok_encode(self, string: str) -> List[int]:
        return self.tokenizer.encode(string, bos=False, eos=False).tolist()

    def tok_decode(self, tokens: List[int]) -> str:
        t = torch.tensor(tokens)
        return self.tokenizer.decode(t)

    @torch.inference_mode()
    def _model_call(self, inps):
        return self.model(inps)

    @torch.inference_mode()
    def _model_generate(self, context, max_length, eos_token_id) -> torch.Tensor:
        # this only supports batch size 1
        assert context.shape[0] == 1
        out = generate(self.model, context[0], max_length, eos_id=eos_token_id)
        for block in self.model.transformer.h:
            block.attn.kv_cache.reset_parameters()
        return out.unsqueeze(0)

    @torch.inference_mode()
    def run_eval(
        self, eval_tasks: List[str], num_fewshot: int, limit: Optional[int], bootstrap_iters: int, no_cache: bool
    ) -> Dict:
        # Returns a list containing all values of the task registry that
        # match at least one of the patterns
        import fnmatch

        def pattern_match(patterns, source_list):
            task_names = set()
            for pattern in patterns:
                for matching in fnmatch.filter(source_list, pattern):
                    task_names.add(matching)
            return list(task_names)

        eval_tasks = pattern_match(eval_tasks, tasks.ALL_TASKS)
        print(f"Found tasks: {eval_tasks}")

        # **HACK INCOMING**:
        # first get task dict on local main rank
        # the tasks are downloaded *as they are initialized*, and the downloads don't like multithreading.
        # so we download them once on the local main rank, wait, and then initialize them on all other ranks, which *should* load from the cache.
        if self.fabric.local_rank == 0:
            tasks.get_task_dict(eval_tasks)
        # torch barrier
        self.fabric.barrier()
        tasks.get_task_dict(eval_tasks)

        lm = self
        if not no_cache:
            lm = base.CachingLM(lm, "lm_cache/lit-gpt.db")

        results = evaluator.evaluate(
            lm=lm,
            task_dict=tasks.get_task_dict(eval_tasks),
            num_fewshot=num_fewshot,
            limit=limit,
            bootstrap_iters=bootstrap_iters,
        )
        results["config"] = dict(
            model=self.model.config.name,
            batch_size=self.batch_size,
            device=str(self.device),
            num_fewshot=num_fewshot,
            limit=limit,
            bootstrap_iters=bootstrap_iters,
            no_cache=no_cache,
        )
        return results


@torch.inference_mode()
def run_eval_harness(
    checkpoint_dir: Path,
    precision: Optional[str] = None,
<<<<<<< HEAD
    batch_size=1,
    eval_tasks: Optional[List[str]] = None,
    num_fewshot=0,
    bootstrap_iters=2,
    temperature=1.0,
    device="auto",
    devices: int = 1,
    strategy: str = "auto",
    quantize: Optional[Literal["bnb.nf4", "bnb.nf4-dq", "bnb.fp4", "bnb.fp4-dq", "bnb.int8", "gptq.int4"]] = None,
    save_filepath: Optional[str] = None,
    log_to_wandb: bool = True
):
    precision = precision or get_default_supported_precision(training=False)

    eval_harness = EvalHarnessBase(
        checkpoint_dir=checkpoint_dir,
        precision=precision,
        batch_size=batch_size,
        temperature=temperature,
        device=device,
        devices=devices,
        strategy=strategy,
        quantize=quantize,
    )
    eval_harness.fabric.print("Running evaluation harness...")
    results = eval_harness.run_eval(
        eval_tasks=eval_tasks, num_fewshot=num_fewshot, bootstrap_iters=bootstrap_iters, use_cache=False
    )
    print(results)

    if log_to_wandb:
        config = results["config"]
        config.update(
            dict(
                checkpoint_dir = checkpoint_dir,
                precision = precision,
                batch_size = batch_size,
                eval_tasks = eval_tasks,
                num_fewshot = num_fewshot,
                bootstrap_iters = bootstrap_iters,
                temperature = temperature,
                device = device,
                devices = 1,
                strategy = strategy,
                quantize = quantize,
                save_filepath = save_filepath,
            )
        )
        run = wandb.init(
            project="llm-finetuning",
            job_type="eval-harness",
            config=results["config"]
        )

        results_tmp = results["results"]
        tasks = list(results_tmp.keys())

        for task in tasks:
            wandb.log({f"{task}/{k}": v for k, v in results_tmp[task].items()}, commit=False)
        wandb.log({})

    if save_filepath:
        data = json.dumps(results)
        with open(save_filepath, "w") as fw:
            fw.write(data)
        print(f"Results saved at {save_filepath}")

    return results
=======
    quantize: Optional[Literal["bnb.nf4", "bnb.nf4-dq", "bnb.fp4", "bnb.fp4-dq", "bnb.int8"]] = None,
    eval_tasks: List[str] = ["arc_challenge", "piqa", "hellaswag", "hendrycksTest-*"],
    save_filepath: Optional[Path] = None,
    num_fewshot: int = 0,
    limit: Optional[int] = None,
    bootstrap_iters: int = 100000,
    no_cache: bool = True,
):
    if precision is None:
        precision = get_default_supported_precision(training=False)

    plugins = None
    if quantize is not None and quantize.startswith("bnb."):
        if "mixed" in precision:
            raise ValueError("Quantization and mixed precision is not supported.")
        dtype = {"16-true": torch.float16, "bf16-true": torch.bfloat16, "32-true": torch.float32}[precision]
        plugins = BitsandbytesPrecision(quantize[4:], dtype)
        precision = None

    fabric = L.Fabric(devices=1, precision=precision, plugins=plugins)

    check_valid_checkpoint_dir(checkpoint_dir)
    tokenizer = Tokenizer(checkpoint_dir)

    config = Config.from_json(checkpoint_dir / "lit_config.json")

    checkpoint_path = checkpoint_dir / "lit_model.pth"

    print(f"Loading model {str(checkpoint_path)!r} with {config.__dict__}", file=sys.stderr)
    with fabric.init_module(empty_init=True):
        model = GPT(config)

    model.eval()
    model = fabric.setup_module(model)

    load_checkpoint(fabric, model, checkpoint_path)

    eval_harness = EvalHarnessBase(fabric, model, tokenizer, 1)

    results = eval_harness.run_eval(eval_tasks, num_fewshot, limit, bootstrap_iters, no_cache)
    if save_filepath is None:
        print(results)
    else:
        print(f"Saving results to {str(save_filepath)!r}")
        data = json.dumps(results)
        with open(save_filepath, "w") as fw:
            fw.write(data)
>>>>>>> 93b0dc75


if __name__ == "__main__":
    from jsonargparse import CLI

    torch.set_float32_matmul_precision("high")
    CLI(run_eval_harness, as_positional=False)<|MERGE_RESOLUTION|>--- conflicted
+++ resolved
@@ -1,16 +1,6 @@
-<<<<<<< HEAD
-import os
 import json
 import sys
-import time
 import wandb
-import warnings
-=======
-# Copyright Lightning AI. Licensed under the Apache License 2.0, see LICENSE file.
-
-import json
-import sys
->>>>>>> 93b0dc75
 from pathlib import Path
 from typing import Dict, List, Literal, Optional
 
@@ -146,76 +136,6 @@
 def run_eval_harness(
     checkpoint_dir: Path,
     precision: Optional[str] = None,
-<<<<<<< HEAD
-    batch_size=1,
-    eval_tasks: Optional[List[str]] = None,
-    num_fewshot=0,
-    bootstrap_iters=2,
-    temperature=1.0,
-    device="auto",
-    devices: int = 1,
-    strategy: str = "auto",
-    quantize: Optional[Literal["bnb.nf4", "bnb.nf4-dq", "bnb.fp4", "bnb.fp4-dq", "bnb.int8", "gptq.int4"]] = None,
-    save_filepath: Optional[str] = None,
-    log_to_wandb: bool = True
-):
-    precision = precision or get_default_supported_precision(training=False)
-
-    eval_harness = EvalHarnessBase(
-        checkpoint_dir=checkpoint_dir,
-        precision=precision,
-        batch_size=batch_size,
-        temperature=temperature,
-        device=device,
-        devices=devices,
-        strategy=strategy,
-        quantize=quantize,
-    )
-    eval_harness.fabric.print("Running evaluation harness...")
-    results = eval_harness.run_eval(
-        eval_tasks=eval_tasks, num_fewshot=num_fewshot, bootstrap_iters=bootstrap_iters, use_cache=False
-    )
-    print(results)
-
-    if log_to_wandb:
-        config = results["config"]
-        config.update(
-            dict(
-                checkpoint_dir = checkpoint_dir,
-                precision = precision,
-                batch_size = batch_size,
-                eval_tasks = eval_tasks,
-                num_fewshot = num_fewshot,
-                bootstrap_iters = bootstrap_iters,
-                temperature = temperature,
-                device = device,
-                devices = 1,
-                strategy = strategy,
-                quantize = quantize,
-                save_filepath = save_filepath,
-            )
-        )
-        run = wandb.init(
-            project="llm-finetuning",
-            job_type="eval-harness",
-            config=results["config"]
-        )
-
-        results_tmp = results["results"]
-        tasks = list(results_tmp.keys())
-
-        for task in tasks:
-            wandb.log({f"{task}/{k}": v for k, v in results_tmp[task].items()}, commit=False)
-        wandb.log({})
-
-    if save_filepath:
-        data = json.dumps(results)
-        with open(save_filepath, "w") as fw:
-            fw.write(data)
-        print(f"Results saved at {save_filepath}")
-
-    return results
-=======
     quantize: Optional[Literal["bnb.nf4", "bnb.nf4-dq", "bnb.fp4", "bnb.fp4-dq", "bnb.int8"]] = None,
     eval_tasks: List[str] = ["arc_challenge", "piqa", "hellaswag", "hendrycksTest-*"],
     save_filepath: Optional[Path] = None,
@@ -223,6 +143,8 @@
     limit: Optional[int] = None,
     bootstrap_iters: int = 100000,
     no_cache: bool = True,
+    log_to_wandb: bool = True,
+    wandb_entity: str = "chamera"
 ):
     if precision is None:
         precision = get_default_supported_precision(training=False)
@@ -256,6 +178,37 @@
     eval_harness = EvalHarnessBase(fabric, model, tokenizer, 1)
 
     results = eval_harness.run_eval(eval_tasks, num_fewshot, limit, bootstrap_iters, no_cache)
+
+    if log_to_wandb:
+        config = results["config"]
+        config.update(
+            dict(
+                checkpoint_dir = checkpoint_dir,
+                precision = precision,
+                batch_size = eval_harness.batch_size,
+                eval_tasks = eval_tasks,
+                num_fewshot = num_fewshot,
+                bootstrap_iters = bootstrap_iters,
+                device = eval_harness.device,
+                devices = 1,
+                quantize = quantize,
+                save_filepath = save_filepath,
+            )
+        )
+        run = wandb.init(
+            project="llm-finetuning",
+            entity=wandb_entity,
+            job_type="eval-harness",
+            config=results["config"]
+        )
+
+        results_tmp = results["results"]
+        tasks = list(results_tmp.keys())
+
+        for task in tasks:
+            wandb.log({f"{task}/{k}": v for k, v in results_tmp[task].items()}, commit=False)
+        wandb.log({})
+
     if save_filepath is None:
         print(results)
     else:
@@ -263,7 +216,6 @@
         data = json.dumps(results)
         with open(save_filepath, "w") as fw:
             fw.write(data)
->>>>>>> 93b0dc75
 
 
 if __name__ == "__main__":
